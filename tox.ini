[tox]
envlist = py{27,34,35}-django19

[testenv]
setenv =
    PYTHONDONTWRITEBYTECODE=1
deps =
<<<<<<< HEAD
    django18: Django>=1.8,<1.9
=======
    django19: Django>=1.9,<1.10
    grappelli28: django-grappelli>=2.8,<2.9
>>>>>>> e2700b6a
    -rtests/requirements.txt
    coverage
commands = ./runtests.py {posargs}<|MERGE_RESOLUTION|>--- conflicted
+++ resolved
@@ -5,12 +5,7 @@
 setenv =
     PYTHONDONTWRITEBYTECODE=1
 deps =
-<<<<<<< HEAD
-    django18: Django>=1.8,<1.9
-=======
     django19: Django>=1.9,<1.10
-    grappelli28: django-grappelli>=2.8,<2.9
->>>>>>> e2700b6a
     -rtests/requirements.txt
     coverage
 commands = ./runtests.py {posargs}