{% load i18n fb_tags fb_versions %}
{% load url from future %}

{% for fileobject in page.object_list %}
    
    <!-- THUMBNAIL-VERSION FOR IMAGE-OBJECT -->
    {% if fileobject.filetype == "Image" %}
        {% version_object fileobject settings_var.ADMIN_THUMBNAIL as thumbnail_version %}
    {% endif %}
    
<<<<<<< HEAD
    <tr class="{% cycle 'row1' 'row2' %}{% if fileobject.filetype == "Folder" %} fb_folder{% endif %}">
=======
    <tr class="grp-row grp-row-even{% if fileobject.filetype == "Folder" %} fb_folder{% endif %}">
>>>>>>> d71b5910
        
        <!-- FILESELECT FOR FILEBROWSEFIELD -->
        {% if query.pop == "1" %}
            <td class="fb_icon">
                {% selectable fileobject.filetype query.type %}
                {% if selectable %}
                    <!-- select original -->
                    <button class="button" onclick="FileSubmit('{{ fileobject.path }}', '{{ fileobject.url }}', '{{ thumbnail_version.url }}', '{{ fileobject.filetype }}');">{% trans "Select" %}</button>
                    <!-- select versions -->
                    {% if fileobject.filetype == "Image" and settings_var.ADMIN_VERSIONS %}
                        <div class="pulldown-versions-container">
                            <a href="javascript://" class="pulldown-versions-handler" title="{% trans "Versions" %}">&nbsp;</a>
                            <ul class="pulldown-versions">
                                {% for version in settings_var.ADMIN_VERSIONS %}
                                    {% version_setting version %}
                                    <li><a href="{% url 'filebrowser:fb_version' %}{% query_string '' 'filename, dirname' %}&amp;dir={{ fileobject.dirname|urlencode }}&amp;filename={{ fileobject.filename|urlencode }}&amp;version={{ version }}" title="">{{ version_setting.verbose_name }}</a></li>
                                {% endfor %}
                            </ul>
                        </div>
                    {% endif %}
                {% else %}
                    &nbsp;
                {% endif %}
            </td>
        {% endif %}
        
        <!-- FILESELECT FOR RTE/TINYMCE -->
        <!-- we need to use the absolute url here -->
        {% if query.pop == "2" %}
            <td class="fb_icon">
                {% selectable fileobject.filetype query.type %}
                {% if selectable %}
                    <!-- select original -->
                    <button class="button" onclick="FileBrowserDialogue.fileSubmit('{{ fileobject.url|escapejs }}');">{% trans "Select" %}</button>
                    <!-- select versions -->
                    {% if fileobject.filetype == "Image" and settings_var.ADMIN_VERSIONS %}
                        <div class="pulldown-versions-container">
                            <a href="javascript://" class="pulldown-versions-handler" title="{% trans "Versions" %}">&nbsp;</a>
                            <ul class="pulldown-versions">
                                {% for version in settings_var.ADMIN_VERSIONS  %}
                                    {% version_setting version %}
                                    <li><a href="{% url 'filebrowser:fb_version' %}{% query_string '' 'filename' %}&amp;filename={{ fileobject.filename|urlencode }}&amp;version={{ version }}" title="">{{ version_setting.verbose_name }}</a></li>
                                {% endfor %}
                            </ul>
                        </div>
                    {% endif %}
                {% else %}
                    &nbsp;
                {% endif %}
            </td>
        {% endif %}
        
        <!-- FILESELECT FOR CKEDITOR -->
        {% if query.pop == "3" %}
            <td class="fb_icon">
                {% selectable fileobject.filetype query.type %}
                {% if selectable %}
                <!-- select original -->
                <button class="button" onclick="OpenFile(ProtectPath('{{ fileobject.url|escapejs }}'));return false;">{% trans "Select" %}</button>
                <!-- select versions -->
                {% if fileobject.filetype == "Image" and settings_var.ADMIN_VERSIONS %}
                    <div class="pulldown-versions-container">
                        <a href="javascript://" class="pulldown-versions-handler" title="{% trans "Versions" %}">&nbsp;</a>
                        <ul class="pulldown-versions">
                            {% for version in settings_var.ADMIN_VERSIONS  %}
                                {% version_setting version %}
                                <li><a href="" title="" onclick="OpenFile(ProtectPath('{% version fileobject version %}'));return false;">{{ version_setting.verbose_name }}</a></li>
                            {% endfor %}
                        </ul>
                    </div>
                {% endif %}
                {% else %}
                    &nbsp;
                {% endif %}
            </td>
        {% endif %}
        
        <!-- FILEICON -->
        <td>
            {% if fileobject.filetype %}
                <span class="fb_type {{ fileobject.filetype|lower }}">{% trans fileobject.filetype %}</span>
            {% else %}
                <span class="fb_type none">&mdash;</span>
            {% endif %}
        </td>
        
        <!-- THUMBNAIL -->
        <td class="fb_thumbnail">
            {% if fileobject.filetype == "Image" %}
                <a href="{{ fileobject.url }}" class="fb_viewlink"><img src="{{ thumbnail_version.url }}" title="{% trans 'View Image' %}" /></a>
            {% endif %}
        </td>
        
        <!-- FILENAME/DIMENSIONS -->
        {% if fileobject.filetype == "Folder" %}
            <td><a href="{% url 'filebrowser:fb_browse' %}{% query_string "" "q,dir,p" %}&amp;dir={{ fileobject.path_relative_directory|urlencode }}"><strong>{{ fileobject.filename }}</strong></a></td>
        {% else %}
            <td>
                <strong>{{ fileobject.filename }}</strong>
                {% if fileobject.dimensions %}
                    <br />{{ fileobject.dimensions.0 }} x {{ fileobject.dimensions.1 }} px
                {% endif %}
            </td>
        {% endif %}
        
        <!-- FOLDER -->
        {% if query.q and settings_var.SEARCH_TRAVERSE %}
            <td><a href="{% url 'filebrowser:fb_browse' %}{% query_string "" "dir,p" %}&amp;dir={{ fileobject.folder|urlencode }}"><strong>{{ fileobject.folder }}</strong></a></td>
        {% endif %}
        
        <!-- SIZE -->
        <td>{% if fileobject.filesize %}{{ fileobject.filesize|filesizeformat }}{% else %}&mdash;{% endif %}</td>
        
        <!-- DATE -->
        <td>{{ fileobject.datetime|date:"N j, Y" }}</td>
        
        <!-- EDIT -->
        <td>
            <a href="{% url 'filebrowser:fb_detail' %}{% query_string "" "p" %}&amp;filename={{ fileobject.filename|urlencode }}" class="changelink">{% trans "Change" %}</a>
        </td>
        
    </tr>
{% endfor %}

 <|MERGE_RESOLUTION|>--- conflicted
+++ resolved
@@ -8,11 +8,7 @@
         {% version_object fileobject settings_var.ADMIN_THUMBNAIL as thumbnail_version %}
     {% endif %}
     
-<<<<<<< HEAD
     <tr class="{% cycle 'row1' 'row2' %}{% if fileobject.filetype == "Folder" %} fb_folder{% endif %}">
-=======
-    <tr class="grp-row grp-row-even{% if fileobject.filetype == "Folder" %} fb_folder{% endif %}">
->>>>>>> d71b5910
         
         <!-- FILESELECT FOR FILEBROWSEFIELD -->
         {% if query.pop == "1" %}
