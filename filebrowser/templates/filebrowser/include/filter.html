{% load i18n fb_tags %}
<<<<<<< HEAD
<div id="changelist-filter">
    <h2>{% trans 'Filter' %}</h2>

    <h3>{% trans "By Date" %}</h3>
    <ul>
        <li{% if not query.filter_date %} class="selected"{% endif %}>
        <a href="{% query_string "" "filter_date,p" %}">{% trans "Any Date" %}</a></li>
        <li{% if query.filter_date == "today" %} class="selected"{% endif %}>
        <a href="{% query_string "" "filter_date,p" %}&amp;filter_date=today">{% trans "Today" %}</a></li>
        <li{% if query.filter_date == "past7days" %} class="selected"{% endif %}>
        <a href="{% query_string "" "filter_date,p" %}&amp;filter_date=past7days">{% trans "Past 7 days" %}</a></li>
        <li{% if query.filter_date == "thismonth" %} class="selected"{% endif %}>
        <a href="{% query_string "" "filter_date,p" %}&amp;filter_date=thismonth">{% trans "This Month" %}</a></li>
        <li{% if query.filter_date == "thisyear" %} class="selected"{% endif %}>
        <a href="{% query_string "" "filter_date,p" %}&amp;filter_date=thisyear">{% trans "This year" %}</a></li>
    </ul>

    <h3>{% trans "By Type" %}</h3>
    <ul>
        <li{% if not query.filter_type %} class="selected"{% endif %}>
        <a href="{% query_string "" "filter_type,p" %}">{% trans "All" %}</a></li>
        {% for extension in settings_var.EXTENSIONS %}
        <li{% if query.filter_type == extension %} class="selected"{% endif %}>
        <a href="{% query_string "" "filter_type,p" %}&amp;filter_type={{ extension }}">{% trans extension %}</a></li>
        {% endfor %}
    </ul>
=======
<div id="filters" class="filter g-d-6 g-d-l">
    <div class="grp-filter">
        <div class="grp-pulldown-container">
            <a href="javascript://" class="grp-button grp-pulldown-handler">{% trans 'Filter' %}</a>
            <div class="grp-pulldown-content" style="display: none;">
                <div class="grp-module">
                    <div class="grp-row">
                        <label>{% trans "By Date" %}</label>
                        <select class="grp-filter-choice">
                            <option value="{% query_string "" "filter_date,p" %}">{% trans "Any Date" %}</option>
                            <option value="{% query_string "" "filter_date,p" %}&amp;filter_date=today"{% if query.filter_date == "today" %} selected="selected"{% endif %}>{% trans "Today" %}</option>
                            <option value="{% query_string "" "filter_date,p" %}&amp;filter_date=past7days"{% if query.filter_date == "past7days" %} selected="selected"{% endif %}>{% trans "Past 7 days" %}</option>
                            <option value="{% query_string "" "filter_date,p" %}&amp;filter_date=thismonth"{% if query.filter_date == "thismonth" %} selected="selected"{% endif %}>{% trans "This Month" %}</option>
                            <option value="{% query_string "" "filter_date,p" %}&amp;filter_date=thisyear"{% if query.filter_date == "thisyear" %} selected="selected"{% endif %}>{% trans "This year" %}</option>
                        </select>
                    </div>
                </div>
                <div class="grp-module">
                    <div class="grp-row">
                        <label>{% trans "By Type" %}</label>
                        <select class="grp-filter-choice">
                            <option value="{% query_string "" "filter_type,p" %}">{% trans "All" %}</option>
                            <option value="{% query_string "" "filter_type,p" %}&amp;filter_type=Folder"{% if query.filter_type == 'Folder' %} selected="selected"{% endif %}>{% trans "Folder" %}</option>
                            {% for extension in settings_var.EXTENSIONS %}
                            <option value="{% query_string "" "filter_type,p" %}&amp;filter_type={{ extension }}"{% if query.filter_type == extension %} selected="selected"{% endif %}>{% trans extension %}</option>
                            {% endfor %}
                        </select>
                    </div>
                </div>
            </div>
        </div>
    </div>
>>>>>>> 9a4d0c6e
</div><|MERGE_RESOLUTION|>--- conflicted
+++ resolved
@@ -1,5 +1,4 @@
 {% load i18n fb_tags %}
-<<<<<<< HEAD
 <div id="changelist-filter">
     <h2>{% trans 'Filter' %}</h2>
 
@@ -21,43 +20,11 @@
     <ul>
         <li{% if not query.filter_type %} class="selected"{% endif %}>
         <a href="{% query_string "" "filter_type,p" %}">{% trans "All" %}</a></li>
+        <li{% if query.filter_type == 'Folder' %} class="selected"{% endif %}>
+        <a href="{% query_string "" "filter_type,p" %}&amp;filter_type=Folder">{% trans "Folder" %}</a></li>
         {% for extension in settings_var.EXTENSIONS %}
         <li{% if query.filter_type == extension %} class="selected"{% endif %}>
         <a href="{% query_string "" "filter_type,p" %}&amp;filter_type={{ extension }}">{% trans extension %}</a></li>
         {% endfor %}
     </ul>
-=======
-<div id="filters" class="filter g-d-6 g-d-l">
-    <div class="grp-filter">
-        <div class="grp-pulldown-container">
-            <a href="javascript://" class="grp-button grp-pulldown-handler">{% trans 'Filter' %}</a>
-            <div class="grp-pulldown-content" style="display: none;">
-                <div class="grp-module">
-                    <div class="grp-row">
-                        <label>{% trans "By Date" %}</label>
-                        <select class="grp-filter-choice">
-                            <option value="{% query_string "" "filter_date,p" %}">{% trans "Any Date" %}</option>
-                            <option value="{% query_string "" "filter_date,p" %}&amp;filter_date=today"{% if query.filter_date == "today" %} selected="selected"{% endif %}>{% trans "Today" %}</option>
-                            <option value="{% query_string "" "filter_date,p" %}&amp;filter_date=past7days"{% if query.filter_date == "past7days" %} selected="selected"{% endif %}>{% trans "Past 7 days" %}</option>
-                            <option value="{% query_string "" "filter_date,p" %}&amp;filter_date=thismonth"{% if query.filter_date == "thismonth" %} selected="selected"{% endif %}>{% trans "This Month" %}</option>
-                            <option value="{% query_string "" "filter_date,p" %}&amp;filter_date=thisyear"{% if query.filter_date == "thisyear" %} selected="selected"{% endif %}>{% trans "This year" %}</option>
-                        </select>
-                    </div>
-                </div>
-                <div class="grp-module">
-                    <div class="grp-row">
-                        <label>{% trans "By Type" %}</label>
-                        <select class="grp-filter-choice">
-                            <option value="{% query_string "" "filter_type,p" %}">{% trans "All" %}</option>
-                            <option value="{% query_string "" "filter_type,p" %}&amp;filter_type=Folder"{% if query.filter_type == 'Folder' %} selected="selected"{% endif %}>{% trans "Folder" %}</option>
-                            {% for extension in settings_var.EXTENSIONS %}
-                            <option value="{% query_string "" "filter_type,p" %}&amp;filter_type={{ extension }}"{% if query.filter_type == extension %} selected="selected"{% endif %}>{% trans extension %}</option>
-                            {% endfor %}
-                        </select>
-                    </div>
-                </div>
-            </div>
-        </div>
-    </div>
->>>>>>> 9a4d0c6e
 </div>