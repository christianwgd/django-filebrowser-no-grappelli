--- conflicted
+++ resolved
@@ -3,11 +3,7 @@
 
 <div class="breadcrumbs">
     {% if not query.pop %}
-<<<<<<< HEAD
-        <a href="../../">{% trans "Home" %}</a> &rsaquo;
-=======
-        <li><a href="{% url 'admin:index' %}">{% trans "Home" %}</a></li>
->>>>>>> febfad95
+        <a href="{% url 'admin:index' %}">{% trans "Home" %}</a> &rsaquo;
     {% endif %}
 
     {% if breadcrumbs or breadcrumbs_title %}
