{% extends "admin/base_site.html" %}

<!-- LOADING -->
{% load admin_static i18n fb_tags fb_versions fb_compat %}

<!-- STYLESHEETS -->
{% block extrastyle %}
    {{ block.super }}
    <link rel="stylesheet" type="text/css" href="{% static "admin/css/forms.css" %}" />
{% endblock %}

<!-- JAVASCRIPTS -->
{% block extrahead %}
    {{ block.super }}
    <script type="text/javascript" src="{% static_jquery %}"></script>
    <script type="text/javascript" src="{% static "admin/js/jquery.init.js" %}"></script>
    <script type="text/javascript">
    (function($) {
        $(document).ready(function() {
            // remove edit module if no actions are given
            if ($("select#id_custom_action").find("option").length <= 1) {
                $("fieldset#fieldset_edit").hide();
            }
        });
    })(django.jQuery);
    </script>
{% endblock %}

<!-- COLTYPE/BODYCLASS -->
{% block bodyclass %}change-form filebrowser{% if query.pop %} popup{% endif %}{% endblock %}
{% block coltype %}colM{% endblock %}

<!-- BREADCRBUMBS -->
{% block breadcrumbs %}{% include "filebrowser/include/breadcrumbs.html" %}{% endblock %}

<!-- CONTENT -->
{% block content %}
<div id="content-main">
    <!-- POP-UP BREADCRUMBS -->
    {% if query.pop %}
        {% include "filebrowser/include/breadcrumbs.html" %}
    {% endif %}
    <form action="{% query_string "" "filter_date,filter_type,q,p" %}" method="post">{% csrf_token %}
        <div>
            {% if form.errors %}<p class="errornote">{% trans 'Please correct the following errors.' %}</p>{% endif %}
            <fieldset class="module aligned">
                <div class="form-row field-{{ form.name.name }}{% if form.name.errors %} errors{% endif %}">
                    {% if form.name.errors %}{{ form.name.errors }}{% endif %}
                    <div>
                        <label class="required" for="id_name">{{ form.name.label }}</label>
                        {{ form.name }}
                        {% if form.name.help_text %}<p class="help">{{ form.name.help_text|safe }}</p>{% endif %}
                    </div>
                </div>
            </fieldset>
            <fieldset class="module aligned" id="fieldset_edit">
                <h2>{% trans "Edit" %}</h2>
                <div class="form-row {% if form.custom_action.errors %}errors{% endif %}">
                    {% if form.custom_action.errors %}{{ form.custom_action.errors }}{% endif %}
                    <div>
                        <label class="required" for="id_custom_action">{{ form.custom_action.label }}</label>
                        {{ form.custom_action }}
                        {% if form.custom_action.help_text %}<p class="help">{{ form.custom_action.help_text|safe }}</p>{% endif %}
                    </div>
                </div>
            </fieldset>
            {% if fileobject.filetype == "Folder" %}
            <fieldset class="module aligned">
                <h2>{% trans "Folder Information" %}</h2>
                <div class="form-row">
                    <div>
                        <label>{% trans "Date" %}</label>
                        <p>
                            {{ fileobject.datetime|date:"N j, Y" }}
                        </p>
                    </div>
                </div>
            </fieldset>
            {% endif %}
            {% if fileobject.filetype != "Folder" %}
            <fieldset class="module aligned">
                <h2>{% trans "File Information" %}</h2>
                <div class="form-row">
                    <div>
                        <label>{% trans "URL" %}</label>
                        <p>
                            <a href="{{ fileobject.url }}">{{ fileobject.url }}</a>
                        </p>
                    </div>
                </div>
                <div class="form-row">
                    <div>
                        <label>{% trans "Filesize" %}</label>
                        <p>
                            {{ fileobject.filesize|filesizeformat }}
                        </p>
                    </div>
                </div>
                <div class="form-row">
                    <div>
                        <label>{% trans "Date" %}</label>
                        <p>
                            {{ fileobject.datetime|date:"N j, Y" }}
                        </p>
                    </div>
                </div>
                {% if fileobject.filetype == "Image" %}
                    <div class="form-row">
                        <div>
                            <label>{% trans "Size" %}</label>
                            <p>
                                {{ fileobject.width }} x {{ fileobject.height }} px
                            </p>
                        </div>
                    </div>
                {% endif %}
            </fieldset>
            {% endif %}
            {% if fileobject.filetype == "Image" %}
            <fieldset class="module aligned wide">
                <h2>{% trans "Image Versions" %}</h2>
                {% if settings_var.ADMIN_THUMBNAIL %}
                <div class="form-row">
                    <div>
                        <label>{% trans "Thumbnail" %}</label>
                        <img src="{% version fileobject.path settings_var.ADMIN_THUMBNAIL %}" title="{% trans 'View Image' %}" />
                    </div>
                </div>
<<<<<<< HEAD
                {% endif %}
                {% if settings_var.ADMIN_VERSIONS %}
                    {% for version in settings_var.ADMIN_VERSIONS %}
                        {% version_object fileobject version as image_version %}
                        {% version_setting version %}
                        <div class="form-row">
                            <div>
                                <label>{{ version_setting.verbose_name }}</label>
=======
            </div>
            {% endif %}
            {% if settings_var.ADMIN_VERSIONS %}
                {% for version in settings_var.ADMIN_VERSIONS %}
                    {% version fileobject version as image_version %}
                    {% version_setting version %}
                    <div class="grp-row">
                        <div class="l-2c-fluid l-d-4">
                            <div class="c-1"><label>{{ version_setting.verbose_name }}</label></div>
                            <div class="c-2">
>>>>>>> e2700b6a
                                <img src="{{ image_version.url }}" />
                            </div>
                        </div>
                    {% endfor %}
                {% endif %}
            </fieldset>
            {% endif %}
            <div class="submit-row">
                <p class="deletelink-box">
                    <a href="{% url 'filebrowser:fb_delete_confirm' %}{% query_string %}" class="deletelink">{% trans "Delete" %}</a>
                </p>
                <input type="submit" value="{% trans 'Save' %}" class="default" />
                <input type="submit" value="{% trans 'Save and continue editing' %}" class="" name="_continue" />
            </div>
        </div>
    </form>
</div>
{% endblock %}<|MERGE_RESOLUTION|>--- conflicted
+++ resolved
@@ -126,27 +126,14 @@
                         <img src="{% version fileobject.path settings_var.ADMIN_THUMBNAIL %}" title="{% trans 'View Image' %}" />
                     </div>
                 </div>
-<<<<<<< HEAD
                 {% endif %}
                 {% if settings_var.ADMIN_VERSIONS %}
                     {% for version in settings_var.ADMIN_VERSIONS %}
-                        {% version_object fileobject version as image_version %}
+                        {% version fileobject version as image_version %}
                         {% version_setting version %}
                         <div class="form-row">
                             <div>
                                 <label>{{ version_setting.verbose_name }}</label>
-=======
-            </div>
-            {% endif %}
-            {% if settings_var.ADMIN_VERSIONS %}
-                {% for version in settings_var.ADMIN_VERSIONS %}
-                    {% version fileobject version as image_version %}
-                    {% version_setting version %}
-                    <div class="grp-row">
-                        <div class="l-2c-fluid l-d-4">
-                            <div class="c-1"><label>{{ version_setting.verbose_name }}</label></div>
-                            <div class="c-2">
->>>>>>> e2700b6a
                                 <img src="{{ image_version.url }}" />
                             </div>
                         </div>
