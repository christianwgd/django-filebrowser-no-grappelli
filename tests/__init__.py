<<<<<<< HEAD
=======
import os
import shutil

from django.conf import settings
from django.contrib.auth import get_user_model
from django.test import TestCase

from filebrowser.settings import DIRECTORY, VERSIONS_BASEDIR
from filebrowser.base import FileObject
from filebrowser.sites import site


class FilebrowserTestCase(TestCase):

    @classmethod
    def setUpClass(cls):
        super(FilebrowserTestCase, cls).setUpClass()
        User = get_user_model()
        cls.user = User.objects.create_user('testuser', 'test@domain.com', 'password')
        cls.user.is_staff = True
        cls.user.save()

    def setUp(self):
        self.DIRECTORY = DIRECTORY
        self.TEST_PATH = os.path.join(site.storage.location, '_test')
        self.DIRECTORY_PATH = os.path.join(site.storage.location, DIRECTORY)
        self.VERSIONS_PATH = os.path.join(site.storage.location, VERSIONS_BASEDIR)

        if os.path.exists(self.TEST_PATH):
            raise Exception('TEST_PATH Already Exists')

        self.TEMP_PATH = os.path.join(self.TEST_PATH, 'tempfolder')
        self.FOLDER_PATH = os.path.join(self.DIRECTORY_PATH, 'folder')
        self.SUBFOLDER_PATH = os.path.join(self.FOLDER_PATH, 'subfolder')
        self.CREATEFOLDER_PATH = os.path.join(self.DIRECTORY_PATH, 'create')
        self.PLACEHOLDER_PATH = os.path.join(self.DIRECTORY_PATH, 'placeholders')

        self.STATIC_IMG_PATH = os.path.join(settings.BASE_DIR, 'filebrowser', "static", "filebrowser", "img", "testimage.jpg")
        self.STATIC_IMG_BAD_NAME_PATH = os.path.join(settings.BASE_DIR, 'filebrowser', "static", "filebrowser", "img", "TEST_IMAGE_000.jpg")

        self.F_IMAGE = FileObject(os.path.join(DIRECTORY, 'folder', "testimage.jpg"), site=site)
        self.F_MISSING = FileObject(os.path.join(DIRECTORY, 'folder', "missing.jpg"), site=site)
        self.F_FOLDER = FileObject(os.path.join(DIRECTORY, 'folder'), site=site)
        self.F_SUBFOLDER = FileObject(os.path.join(DIRECTORY, 'folder', 'subfolder'), site=site)
        self.F_CREATEFOLDER = FileObject(os.path.join(DIRECTORY, 'create'), site=site)
        self.F_TEMPFOLDER = FileObject(os.path.join('_test', 'tempfolder'), site=site)

        os.makedirs(self.FOLDER_PATH)
        os.makedirs(self.SUBFOLDER_PATH)

    def tearDown(self):
        shutil.rmtree(self.TEST_PATH)
>>>>>>> e2700b6a
<|MERGE_RESOLUTION|>--- conflicted
+++ resolved
@@ -1,5 +1,3 @@
-<<<<<<< HEAD
-=======
 import os
 import shutil
 
@@ -51,5 +49,4 @@
         os.makedirs(self.SUBFOLDER_PATH)
 
     def tearDown(self):
-        shutil.rmtree(self.TEST_PATH)
->>>>>>> e2700b6a
+        shutil.rmtree(self.TEST_PATH)