import os
from setuptools import setup, find_packages

def read(fname):
    return open(os.path.join(os.path.dirname(__file__), fname)).read()

setup(
<<<<<<< HEAD
    name='django-filebrowser-no-grappelli',
    version='3.5.7',
    description='Media-Management no Grappelli',
=======
    name='django-filebrowser',
    version='3.5.8',
    description='Media-Management with Grappelli',
>>>>>>> 8df3118b
    long_description = read('README.rst'),
    url = 'https://github.com/smacker/django-filebrowser-no-grappelli',
    download_url='',
    author='Patrick Kranzlmueller, Axel Swoboda (vonautomatisch)',
    author_email='office@vonautomatisch.at',
    maintainer='Maxim Sukharev',
    maintainer_email='max@smacker.ru',
    license='BSD',
    packages=find_packages(),
    include_package_data=True,
    classifiers=[
        'Development Status :: 5 - Production/Stable',
        'Environment :: Web Environment',
        'Framework :: Django',
        'Intended Audience :: Developers',
        'License :: OSI Approved :: BSD License',
        'Operating System :: OS Independent',
        'Programming Language :: Python',
        'Programming Language :: Python :: 2',
        'Programming Language :: Python :: 2.6',
        'Programming Language :: Python :: 2.7',
        'Programming Language :: Python :: 3',
        'Programming Language :: Python :: 3.1',
        'Programming Language :: Python :: 3.2',
        'Programming Language :: Python :: 3.3',
    ],
    zip_safe = False
)<|MERGE_RESOLUTION|>--- conflicted
+++ resolved
@@ -5,15 +5,9 @@
     return open(os.path.join(os.path.dirname(__file__), fname)).read()
 
 setup(
-<<<<<<< HEAD
     name='django-filebrowser-no-grappelli',
-    version='3.5.7',
+    version='3.5.8',
     description='Media-Management no Grappelli',
-=======
-    name='django-filebrowser',
-    version='3.5.8',
-    description='Media-Management with Grappelli',
->>>>>>> 8df3118b
     long_description = read('README.rst'),
     url = 'https://github.com/smacker/django-filebrowser-no-grappelli',
     download_url='',
