import os
from setuptools import setup, find_packages

def read(fname):
    return open(os.path.join(os.path.dirname(__file__), fname)).read()

setup(
    name='django-filebrowser',
    version='3.5.5',
    description='Media-Management no Grappelli',
    long_description = read('README.rst'),
    author='Patrick Kranzlmueller, Axel Swoboda, Vaclav Mikolasek (vonautomatisch)',
    author_email='office@vonautomatisch.at',
    url = 'http://django-filebrowser.readthedocs.org',
    download_url='',
    packages=find_packages(),
    include_package_data=True,
    classifiers=[
        'Development Status :: 5 - Production/Stable',
        'Environment :: Web Environment',
        'Framework :: Django',
        'Intended Audience :: Developers',
        'License :: OSI Approved :: BSD License',
        'Operating System :: OS Independent',
        'Programming Language :: Python',
    ],
    zip_safe = False,
<<<<<<< HEAD
    use_2to3=True,
=======
    install_requires = [
        'django-grappelli>=2.4,<2.5.99',
    ],
>>>>>>> 51478808
)<|MERGE_RESOLUTION|>--- conflicted
+++ resolved
@@ -25,11 +25,4 @@
         'Programming Language :: Python',
     ],
     zip_safe = False,
-<<<<<<< HEAD
-    use_2to3=True,
-=======
-    install_requires = [
-        'django-grappelli>=2.4,<2.5.99',
-    ],
->>>>>>> 51478808
 )