--- conflicted
+++ resolved
@@ -6,17 +6,9 @@
 
 setup(
     name='django-filebrowser',
-<<<<<<< HEAD
-    version='3.5.5',
+    version='3.5.6',
     description='Media-Management no Grappelli',
     long_description = read('README.rst'),
-    author='Patrick Kranzlmueller, Axel Swoboda, Vaclav Mikolasek (vonautomatisch)',
-    author_email='office@vonautomatisch.at',
-=======
-    version='3.5.6',
-    description='Media-Management with Grappelli',
-    long_description = read('README.rst'),
->>>>>>> abef1df7
     url = 'http://django-filebrowser.readthedocs.org',
     download_url='',
     author='Patrick Kranzlmueller, Axel Swoboda (vonautomatisch)',
